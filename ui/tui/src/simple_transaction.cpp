--- conflicted
+++ resolved
@@ -3,14 +3,11 @@
 #include <ftxui/dom/elements.hpp>
 #include <ftxui/screen/color.hpp>
 #include <ftxui/component/event.hpp>
-<<<<<<< HEAD
 #include <ftxui/dom/node.hpp>
 #include <ftxui/screen/screen.hpp>
 #include <ftxui/screen/box.hpp>
 #include <ftxui/screen/pixel.hpp>
-=======
 #include "app/wallet_detector.hpp"
->>>>>>> 1cdc7b07
 #include <string>
 #include <thread>
 #include <chrono>
@@ -607,17 +604,14 @@
           text("Please connect your hardware wallet and ensure it's unlocked.") | center | color(Color::GreenLight),
           text("") | center,
           vbox({
-<<<<<<< HEAD
+            text("┌─────────── Hardware Wallet Status ───────────┐") | center,
+            text("│ " + status_icon + " Status: " + status_text + std::string(25 - status_text.length(), ' ') + "│") | center | color(status_color),
+            text("│ Device: " + wallet_device_info + std::string(35 - std::min(35, (int)wallet_device_info.length()), ' ') + "│") | center | color(Color::GreenLight),
+            text("└─────────────────────────────────────────────┘") | center
             text("┌─  Hardware Wallet Status ─┐") | center,
             text("│ Status: Detecting...      │") | center,
             text("│ Device: Not Connected     │") | center,
             text("└───────────────────────────┘") | center
-=======
-            text("┌─────────── Hardware Wallet Status ───────────┐") | center,
-            text("│ " + status_icon + " Status: " + status_text + std::string(25 - status_text.length(), ' ') + "│") | center | color(status_color),
-            text("│ Device: " + wallet_device_info + std::string(35 - std::min(35, (int)wallet_device_info.length()), ' ') + "│") | center | color(Color::GreenLight),
-            text("└─────────────────────────────────────────────┘") | center
->>>>>>> 1cdc7b07
           }) | border | center,
           text("") | center,
           text("Device detection runs every 1 second") | center | dim | color(Color::Blue),
